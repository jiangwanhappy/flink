--- conflicted
+++ resolved
@@ -304,17 +304,7 @@
 				this.isConnected = true;
 				this.isSubscribedToWriteEvent = true;
 			}
-		}
-
-<<<<<<< HEAD
-		// We must assume the current envelope is corrupted so we notify the task which created it.
-		if (this.currentEnvelope != null) {
-			this.byteBufferedChannelManager
-				.reportIOExceptionForOutputChannel(this.currentEnvelope.getSource(), ioe);
-			if (this.currentEnvelope.getBuffer() != null) {
-				this.currentEnvelope.getBuffer().recycleBuffer();
-				this.currentEnvelope = null;
-=======
+
 			// We must assume the current envelope is corrupted so we notify the task which created it.
 			if (this.currentEnvelope != null) {
 				this.networkConnectionManager.reportIOExceptionForOutputChannel(this.currentEnvelope.getSource(), ioe);
@@ -322,7 +312,6 @@
 					this.currentEnvelope.getBuffer().recycleBuffer();
 					this.currentEnvelope = null;
 				}
->>>>>>> 250ad2b9
 			}
 		}
 	}
@@ -467,8 +456,6 @@
 	}
 
 	/**
-<<<<<<< HEAD
-=======
 	 * Removes all queued {@link TransferEnvelope} objects from the transmission which match the given source channel
 	 * ID.
 	 * 
@@ -493,7 +480,6 @@
 	}
 
 	/**
->>>>>>> 250ad2b9
 	 * Checks whether this outgoing connection object manages an active connection or can be removed by the
 	 * {@link ByteBufferedChannelManager} object.
 	 * <p>
