package eu.stratosphere.sopremo.pact;

import java.beans.BeanInfo;
import java.beans.IntrospectionException;
import java.beans.Introspector;
import java.beans.PropertyDescriptor;
import java.io.ByteArrayInputStream;
import java.io.ByteArrayOutputStream;
import java.io.DataInput;
import java.io.DataOutput;
import java.io.IOException;
import java.io.InputStream;
import java.io.ObjectInputStream;
import java.io.ObjectOutputStream;
import java.io.ObjectStreamClass;
import java.io.Serializable;
import java.lang.reflect.Field;
import java.lang.reflect.Modifier;
import java.lang.reflect.ParameterizedType;
import java.util.HashMap;
import java.util.Map;

import org.apache.commons.codec.binary.Base64;
import org.apache.commons.logging.Log;
import org.apache.commons.logging.LogFactory;
import org.apache.commons.logging.impl.Log4JLogger;
import org.apache.log4j.Level;

import eu.stratosphere.nephele.configuration.Configuration;
import eu.stratosphere.nephele.util.StringUtils;
import eu.stratosphere.pact.common.stubs.Stub;
import eu.stratosphere.sopremo.expressions.CachingExpression;
import eu.stratosphere.sopremo.expressions.ContainerExpression;
import eu.stratosphere.sopremo.expressions.EvaluationExpression;
import eu.stratosphere.sopremo.expressions.InputSelection;
import eu.stratosphere.sopremo.type.BigIntegerNode;
import eu.stratosphere.sopremo.type.BooleanNode;
import eu.stratosphere.sopremo.type.DecimalNode;
import eu.stratosphere.sopremo.type.DoubleNode;
import eu.stratosphere.sopremo.type.IJsonNode;
import eu.stratosphere.sopremo.type.IntNode;
import eu.stratosphere.sopremo.type.JsonNode;
import eu.stratosphere.sopremo.type.JsonNode.Type;
import eu.stratosphere.sopremo.type.LongNode;
<<<<<<< HEAD
=======
import eu.stratosphere.util.reflect.BoundType;
>>>>>>> 7cd906cc

public class SopremoUtil {

	public static final boolean DEBUG = true;

	public static final Log LOG = LogFactory.getLog(SopremoUtil.class);

	public static final String CONTEXT = "context";

	static void configureStub(final Stub stub, final Configuration parameters) {
		for (final Field stubField : stub.getClass().getDeclaredFields())
			if ((stubField.getModifiers() & (Modifier.TRANSIENT
					| Modifier.FINAL | Modifier.STATIC)) == 0)
				if (parameters.getString(stubField.getName(), null) != null)
					try {
						stubField.setAccessible(true);
<<<<<<< HEAD
						stubField.set(stub, SopremoUtil.deserialize(parameters,
								stubField.getName(), Serializable.class));
=======
						stubField.set(stub,
							SopremoUtil.deserializeCachingAware(parameters, stubField.getName(), stubField.getType(),
								stubField.getGenericType()));
>>>>>>> 7cd906cc
					} catch (final Exception e) {
						LOG.error(String.format(
								"Could not set field %s of class %s: %s",
								stubField.getName(), stub.getClass(),
								StringUtils.stringifyException(e)));
					}
	}

	@SuppressWarnings("unchecked")
<<<<<<< HEAD
	public static <T extends Serializable> T deserialize(
			final Configuration config, final String key,
=======
	public static Object deserializeCachingAware(final Configuration config, final String key, Class<?> targetRawType,
			java.lang.reflect.Type targetType) {
		final Object object = deserialize(config, key, Serializable.class);
		if (CachingExpression.class.isAssignableFrom(targetRawType) && !(object instanceof CachingExpression)) {
			final Class<IJsonNode> cachingType;
			if (targetType instanceof ParameterizedType)
				cachingType = (Class<IJsonNode>) BoundType.of((ParameterizedType) targetType).getParameters()[0].getType();
			else
				cachingType = IJsonNode.class;
			return CachingExpression.of((EvaluationExpression) object, cachingType);
		}
		return object;
	}

	@SuppressWarnings("unchecked")
	public static <T extends Serializable> T deserialize(final Configuration config, final String key,
>>>>>>> 7cd906cc
			@SuppressWarnings("unused") final Class<T> objectClass) {
		return deserialize(config, key, objectClass,
				ClassLoader.getSystemClassLoader());
	}

	@SuppressWarnings("unchecked")
	public static <T extends Serializable> T deserialize(
			final Configuration config, final String key,
			@SuppressWarnings("unused") final Class<T> objectClass,
			final ClassLoader classLoader) {
		final String string = config.getString(key, null);
		if (string == null)
			return null;
		return (T) stringToObject(string, classLoader);
	}

	public static IJsonNode deserializeNode(final DataInput in) {
		IJsonNode value = null;
		try {
			final int readInt = in.readInt();
			if (readInt == Type.CustomNode.ordinal()) {
				final String className = in.readUTF();
				value = (IJsonNode) Class.forName(className).newInstance();
			} else
				value = Type.values()[readInt].getClazz().newInstance();
			value.read(in);
		} catch (final ClassNotFoundException e) {
			e.printStackTrace();
		} catch (final InstantiationException e) {
			e.printStackTrace();
		} catch (final IllegalAccessException e) {
			e.printStackTrace();
		} catch (final IOException e) {
			e.printStackTrace();
		}

		return value;
	}

	@SuppressWarnings("unchecked")
	public static <T> T deserializeObject(final ObjectInputStream ois,
			@SuppressWarnings("unused") final Class<T> clazz)
			throws IOException, ClassNotFoundException {
		if (ois.readBoolean())
			return (T) ois.readObject();

		T object;
		try {
			object = (T) Class.forName(ois.readUTF()).newInstance();
		} catch (final InstantiationException e) {
			throw new IOException(e);
		} catch (final IllegalAccessException e) {
			throw new IOException(e);
		}

		final Map<String, Object> values = (Map<String, Object>) ois
				.readObject();
		BeanInfo beanInfo;
		try {
			beanInfo = Introspector.getBeanInfo(object.getClass());
		} catch (final IntrospectionException e) {
			LOG.info(String.format("Cannot retrieve bean info for type %s: %s",
					object.getClass(), e.getMessage()));
			ois.readObject();
			return object;
		}

		for (final PropertyDescriptor propertyDescriptor : beanInfo
				.getPropertyDescriptors()) {
			final String name = propertyDescriptor.getName();
			if (values.containsKey(name))
				try {
					propertyDescriptor.getWriteMethod().invoke(object,
							values.get(name));
				} catch (final Exception e) {
					LOG.debug(String.format(
							"Cannot deserialize field %s of type %s: %s",
							propertyDescriptor.getName(), object.getClass(),
							e.getMessage()));
				}
		}

		return object;
	}

	public static int getInputIndex(final ContainerExpression expr) {
		final InputSelection fragment = expr.find(InputSelection.class);
		if (fragment == null)
			return 0;
		return fragment.getIndex();
	}

	public static int getInputIndex(final EvaluationExpression expr) {
		if (expr instanceof ContainerExpression)
			return getInputIndex((ContainerExpression) expr);
		else if (expr instanceof InputSelection)
			return ((InputSelection) expr).getIndex();
		return 0;
	}

	public static String objectToString(final Object transformation) {
		final ByteArrayOutputStream bos = new ByteArrayOutputStream();
		try {
			final ObjectOutputStream out = new ObjectOutputStream(bos);
			out.writeObject(transformation);
			out.close();
		} catch (final IOException ex) {
			ex.printStackTrace();
		}
		final String string = new String(Base64.encodeBase64(bos.toByteArray()));
		return string;
	}

	public static void serialize(final Configuration config, final String key,
			final Serializable object) {
		config.setString(key, objectToString(object));
	}

	public static void serializeNode(final DataOutput out,
			final IJsonNode iJsonNode) {
		try {
			out.writeInt(iJsonNode.getType().ordinal());

			if (iJsonNode.getType() == Type.CustomNode)
				out.writeUTF(iJsonNode.getClass().getName());
			iJsonNode.write(out);
		} catch (final IOException e) {
			e.printStackTrace();
		}
	}

	public static void serializeObject(final ObjectOutputStream oos,
			final Object object) throws IOException {
		if (object instanceof Serializable) {
			oos.writeBoolean(true);
			oos.writeObject(object);
			return;
		}

		oos.writeBoolean(false);
		oos.writeUTF(object.getClass().getName());
		final Map<String, Object> values = new HashMap<String, Object>();
		BeanInfo beanInfo;
		try {
			beanInfo = Introspector.getBeanInfo(object.getClass());
		} catch (final IntrospectionException e) {
			LOG.info(String.format("Cannot retrieve bean info for type %s: %s",
					object.getClass(), e.getMessage()));
			oos.writeObject(values);
			return;
		}

		for (final PropertyDescriptor propertyDescriptor : beanInfo
				.getPropertyDescriptors())
			if (Serializable.class.isAssignableFrom(propertyDescriptor
					.getPropertyType())
					&& propertyDescriptor.getReadMethod() != null
					&& propertyDescriptor.getWriteMethod() != null)
				try {
					values.put(propertyDescriptor.getName(), propertyDescriptor
							.getReadMethod().invoke(object));
				} catch (final Exception e) {
					LOG.debug(String.format(
							"Cannot serialize field %s of type %s: %s",
							propertyDescriptor.getName(), object.getClass(),
							e.getMessage()));
				}
		oos.writeObject(values);
	}

	public static Object stringToObject(final String string) {
		return stringToObject(string, ClassLoader.getSystemClassLoader());
	}

	public static Object stringToObject(final String string,
			final ClassLoader classLoader) {
		Object object = null;
		try {
			final ObjectInputStream in = new CLObjectInputStream(
					new ByteArrayInputStream(Base64.decodeBase64(string
							.getBytes())), classLoader);
			object = in.readObject();
			in.close();
		} catch (final IOException ex) {
			ex.printStackTrace();
		} catch (final ClassNotFoundException e) {
			LOG.error(String.format("%s; classpath %s", e.getMessage(),
					System.getProperty("java.class.path")));
			e.printStackTrace();
		}
		return object;
	}

	public static void trace() {
		((Log4JLogger) LOG).getLogger().setLevel(Level.TRACE);
	}

	public static void untrace() {
		((Log4JLogger) LOG).getLogger().setLevel(
				((Log4JLogger) LOG).getLogger().getParent().getLevel());
	}

	public static IJsonNode unwrap(final IJsonNode wrapper) {
		if (!(wrapper instanceof JsonNodeWrapper))
			return wrapper;
		return ((JsonNodeWrapper) wrapper).getValue();
	}

	public static IJsonNode wrap(final IJsonNode node) {
		if (node instanceof JsonNodeWrapper)
			return node;
		return new JsonNodeWrapper(node);
	}

	public static IJsonNode reuseTarget(IJsonNode target,
			final Class<? extends JsonNode> clazz) {
		if (target == null || !clazz.isInstance(target))
			try {
				target = clazz.newInstance();
			} catch (final InstantiationException e) {
				throw new IllegalStateException("Expected type "
						+ clazz.toString()
						+ " has no public parameterless constructor.");
			} catch (final IllegalAccessException e) {
				throw new IllegalStateException("Expected type "
						+ clazz.toString()
						+ " has no public parameterless constructor.");
			}
		else
			target.clear();
		return target;
	}

	public static IJsonNode reusePrimitive(final IJsonNode source,
			final IJsonNode target) {
		final Class<? extends IJsonNode> sourceClass = source.getClass();
		if (sourceClass != target.getClass()
				|| sourceClass.equals(BooleanNode.class) || source.isNull())
			return source;

		if (sourceClass.equals(IntNode.class))
			((IntNode) target).setValue(((IntNode) source).getIntValue());
		else if (sourceClass.equals(DoubleNode.class))
			((DoubleNode) target).setValue(((DoubleNode) source)
					.getDoubleValue());
		else if (sourceClass.equals(LongNode.class))
			((LongNode) target).setValue(((LongNode) source).getLongValue());
		else if (sourceClass.equals(DecimalNode.class))
			((DecimalNode) target).setValue(((DecimalNode) source)
					.getDecimalValue());
		else if (sourceClass.equals(BigIntegerNode.class))
			((BigIntegerNode) target).setValue(((BigIntegerNode) source)
					.getBigIntegerValue());
		return target;
	}

	private static class CLObjectInputStream extends ObjectInputStream {

		private final ClassLoader classLoader;

		private CLObjectInputStream(final InputStream in,
				final ClassLoader classLoader) throws IOException {
			super(in);
			this.classLoader = classLoader;
		}

		/*
		 * (non-Javadoc)
		 * 
		 * @see
		 * java.io.ObjectInputStream#resolveClass(java.io.ObjectStreamClass)
		 */
		@Override
		protected Class<?> resolveClass(final ObjectStreamClass desc)
				throws IOException, ClassNotFoundException {
			try {
				return super.resolveClass(desc);
			} catch (final ClassNotFoundException e) {
				return this.classLoader.loadClass(desc.getName());
			}
		}
	}
}<|MERGE_RESOLUTION|>--- conflicted
+++ resolved
@@ -42,10 +42,7 @@
 import eu.stratosphere.sopremo.type.JsonNode;
 import eu.stratosphere.sopremo.type.JsonNode.Type;
 import eu.stratosphere.sopremo.type.LongNode;
-<<<<<<< HEAD
-=======
 import eu.stratosphere.util.reflect.BoundType;
->>>>>>> 7cd906cc
 
 public class SopremoUtil {
 
@@ -62,14 +59,11 @@
 				if (parameters.getString(stubField.getName(), null) != null)
 					try {
 						stubField.setAccessible(true);
-<<<<<<< HEAD
-						stubField.set(stub, SopremoUtil.deserialize(parameters,
-								stubField.getName(), Serializable.class));
-=======
-						stubField.set(stub,
-							SopremoUtil.deserializeCachingAware(parameters, stubField.getName(), stubField.getType(),
-								stubField.getGenericType()));
->>>>>>> 7cd906cc
+						stubField.set(stub, SopremoUtil
+								.deserializeCachingAware(parameters,
+										stubField.getName(),
+										stubField.getType(),
+										stubField.getGenericType()));
 					} catch (final Exception e) {
 						LOG.error(String.format(
 								"Could not set field %s of class %s: %s",
@@ -79,28 +73,28 @@
 	}
 
 	@SuppressWarnings("unchecked")
-<<<<<<< HEAD
+	public static Object deserializeCachingAware(final Configuration config,
+			final String key, final Class<?> targetRawType,
+			final java.lang.reflect.Type targetType) {
+		final Object object = deserialize(config, key, Serializable.class);
+		if (CachingExpression.class.isAssignableFrom(targetRawType)
+				&& !(object instanceof CachingExpression)) {
+			final Class<IJsonNode> cachingType;
+			if (targetType instanceof ParameterizedType)
+				cachingType = (Class<IJsonNode>) BoundType.of(
+						(ParameterizedType) targetType).getParameters()[0]
+						.getType();
+			else
+				cachingType = IJsonNode.class;
+			return CachingExpression.of((EvaluationExpression) object,
+					cachingType);
+		}
+		return object;
+	}
+
 	public static <T extends Serializable> T deserialize(
 			final Configuration config, final String key,
-=======
-	public static Object deserializeCachingAware(final Configuration config, final String key, Class<?> targetRawType,
-			java.lang.reflect.Type targetType) {
-		final Object object = deserialize(config, key, Serializable.class);
-		if (CachingExpression.class.isAssignableFrom(targetRawType) && !(object instanceof CachingExpression)) {
-			final Class<IJsonNode> cachingType;
-			if (targetType instanceof ParameterizedType)
-				cachingType = (Class<IJsonNode>) BoundType.of((ParameterizedType) targetType).getParameters()[0].getType();
-			else
-				cachingType = IJsonNode.class;
-			return CachingExpression.of((EvaluationExpression) object, cachingType);
-		}
-		return object;
-	}
-
-	@SuppressWarnings("unchecked")
-	public static <T extends Serializable> T deserialize(final Configuration config, final String key,
->>>>>>> 7cd906cc
-			@SuppressWarnings("unused") final Class<T> objectClass) {
+			final Class<T> objectClass) {
 		return deserialize(config, key, objectClass,
 				ClassLoader.getSystemClassLoader());
 	}
@@ -108,8 +102,7 @@
 	@SuppressWarnings("unchecked")
 	public static <T extends Serializable> T deserialize(
 			final Configuration config, final String key,
-			@SuppressWarnings("unused") final Class<T> objectClass,
-			final ClassLoader classLoader) {
+			final Class<T> objectClass, final ClassLoader classLoader) {
 		final String string = config.getString(key, null);
 		if (string == null)
 			return null;
@@ -141,8 +134,7 @@
 
 	@SuppressWarnings("unchecked")
 	public static <T> T deserializeObject(final ObjectInputStream ois,
-			@SuppressWarnings("unused") final Class<T> clazz)
-			throws IOException, ClassNotFoundException {
+			final Class<T> clazz) throws IOException, ClassNotFoundException {
 		if (ois.readBoolean())
 			return (T) ois.readObject();
 
